--- conflicted
+++ resolved
@@ -18,18 +18,11 @@
     bool   use_robot;       // Flag to know if we're going to use the robot or not
     bool   first_run;       // Flag to calibrate the gripper at startup if needed
 
-<<<<<<< HEAD
-    ros::NodeHandle rnh;      // ROS node handle
-    ros::Subscriber sub;      // Subscriber to receive the state of the gripper
-    ros::Publisher  pub;      // Publisher for requesting actions to the gripper
-    ros::Subscriber sub_prop; // Subscriber to receive the properties of the gripper
-=======
     ros::NodeHandle rnh;       // ROS node handle
     ros::Subscriber sub;       // Subscriber to receive the state of the gripper
     ros::Publisher  pub;       // Publisher for requesting actions to the gripper
     ros::Subscriber sub_prop;  // Subscriber to receive the properties of the gripper
     ros::AsyncSpinner spinner; // AsyncSpinner to handle callbacks
->>>>>>> b7d040fb
 
     baxter_core_msgs::EndEffectorState      state;      // State of the gripper
     baxter_core_msgs::EndEffectorProperties properties; // properties of the gripper
