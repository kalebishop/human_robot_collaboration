# Copyright: (C) 2016 Social Robotics Lab - Yale University
# Author: Alessandro Roncone <alessandro.roncone@yale.edu>
# CopyPolicy: Released under the terms of the LGPLv2.1 .

cmake_minimum_required(VERSION 2.8.3)
project(baxter_collaboration_lib)

if(CMAKE_COMPILER_IS_GNUCXX OR ("${CMAKE_CXX_COMPILER_ID}" STREQUAL "Clang"))
    set(CMAKE_CXX_FLAGS "-std=c++11 ${CMAKE_CXX_FLAGS}")
endif()

## Find catkin macros and libraries
## if COMPONENTS list like find_package(catkin REQUIRED COMPONENTS xyz)
## is used, also find other catkin packages
find_package(catkin REQUIRED COMPONENTS
             aruco
             aruco_ros
             baxter_collaboration_msgs
             baxter_core_msgs
             cv_bridge
             image_transport
             rosconsole
             roscpp
             tf # Even if I'm not explicitly using it, adding tf is the only way
                # I found to avoid the undefined reference error to ros::init.
                # See http://goo.gl/GlbKgM
             trac_ik_lib
             )

find_package(OpenCV 2.4 REQUIRED)

###################################
## catkin specific configuration ##
###################################
## The catkin_package macro generates cmake config files for your package
## Declare things to be passed to dependent projects
## INCLUDE_DIRS: uncomment this if you package contains header files
## LIBRARIES: libraries you create in this project that dependent projects also need
## CATKIN_DEPENDS: catkin_packages dependent projects also need
## DEPENDS: system dependencies of this project that dependent projects also need
catkin_package(
  INCLUDE_DIRS include
  LIBRARIES robot_utils robot_interface robot_perception
  DEPENDS trac_ik_lib aruco_ros aruco
)

###########
## Build ##
###########

ADD_DEFINITIONS ( -Wall -Wextra -Wno-unused-parameter -Werror)

## Specify additional locations of header files
## Your package locations should be listed before other locations
include_directories(include
                    ${OpenCV_INCLUDE_DIRS}
                    ${catkin_INCLUDE_DIRS})

## Declare a C++ library
# For the record, robot_utils is decoupled from robot_interface
# so that we can link robot_perception against robot_utils only
# without the need to link against the full robot_interface lib,
# which would be an unnecessary overhead.
add_library(robot_utils     include/robot_utils/utils.h
                            include/robot_utils/baxter_trac_ik.h
                            include/robot_utils/ros_thread_image.h
                            src/robot_utils/utils.cpp
                            src/robot_utils/baxter_trac_ik.cpp
                            src/robot_utils/ros_thread_image.cpp)

add_library(robot_interface include/robot_interface/robot_interface.h
                            include/robot_interface/gripper.h
                            include/robot_interface/arm_ctrl.h
                            src/robot_interface/robot_interface.cpp
                            src/robot_interface/gripper.cpp
                            src/robot_interface/arm_ctrl.cpp)

add_library(robot_perception    include/robot_perception/hsv_detection.h
                                include/robot_perception/aruco_client.h
                                include/robot_perception/cartesian_estimator.h
                                include/robot_perception/cartesian_estimator_hsv.h
                                include/robot_perception/cartesian_estimator_client.h
                                src/robot_perception/hsv_detection.cpp
                                src/robot_perception/aruco_client.cpp
                                src/robot_perception/cartesian_estimator.cpp
                                src/robot_perception/cartesian_estimator_hsv.cpp
                                src/robot_perception/cartesian_estimator_client.cpp)

## Add cmake target dependencies of the library
## as an example, code may need to be generated before libraries
## either from message generation or dynamic reconfigure
add_dependencies(robot_utils        ${catkin_EXPORTED_TARGETS})

add_dependencies(robot_interface    robot_utils
                                    ${catkin_EXPORTED_TARGETS})

add_dependencies(robot_perception   robot_utils
                                    ${catkin_EXPORTED_TARGETS})

## Specify libraries to link a library or executable target against
target_link_libraries(robot_utils           ${catkin_LIBRARIES})

target_link_libraries(robot_interface       robot_utils
                                            ${catkin_LIBRARIES})

target_link_libraries(robot_perception      robot_utils
                                            ${OpenCV_LIBS}
                                            ${catkin_LIBRARIES})

#############
## Install ##
#############

## Mark libraries for installation
install (TARGETS robot_utils robot_interface robot_perception
         ARCHIVE DESTINATION ${CATKIN_PACKAGE_LIB_DESTINATION}
         LIBRARY DESTINATION ${CATKIN_PACKAGE_LIB_DESTINATION}
)

## Mark cpp header files for installation
install(DIRECTORY   ${PROJECT_SOURCE_DIR}/include/robot_utils
                    ${PROJECT_SOURCE_DIR}/include/robot_interface
                    ${PROJECT_SOURCE_DIR}/include/robot_perception
        DESTINATION ${CATKIN_PACKAGE_INCLUDE_DESTINATION}
        FILES_MATCHING PATTERN "*.h"
)

#############
## Testing ##
#############

## Add gtest based cpp test target and link libraries
if(CATKIN_ENABLE_TESTING)
  find_package(rostest            REQUIRED)
  find_package(baxter_description REQUIRED)

  ## Robot util tests
  catkin_add_gtest(test_utils_lib test/test_utils_lib.cpp)
  target_link_libraries(test_utils_lib robot_utils)

  ## Robot interface tests
  add_rostest_gtest(test_robot_interface test/test_robot_interface.test
                                         test/test_robot_interface.cpp)
  target_link_libraries(test_robot_interface robot_interface)

  ## Robot gripper tests
  add_rostest_gtest(test_gripper test/test_gripper.test
                                 test/test_gripper.cpp)
  target_link_libraries(test_gripper robot_interface)

<<<<<<< HEAD
  add_executable(gripper_keyboard test/gripper_keyboard.cpp)
  target_link_libraries(gripper_keyboard robot_interface)
=======
  ## Gripper Keyboard tests the grippers directly on the robot
  add_executable(gripper_keyboard test/gripper_keyboard.cpp)
  target_link_libraries(gripper_keyboard ${catkin_LIBRARIES}
                                         robot_interface)
>>>>>>> b7d040fb

  ## Robot ROS thread image test
  add_rostest_gtest(test_ros_thread_image test/test_ros_thread_image.test
                                          test/test_ros_thread_image.cpp)
  target_link_libraries(test_ros_thread_image robot_utils)

  ## Robot Arm Test
  add_rostest_gtest(test_arm_ctrl test/test_arm_ctrl.test
                                  test/test_arm_ctrl.cpp)
  target_link_libraries(test_arm_ctrl robot_interface)

endif()

## Add folders to be run by python nosetests
# catkin_add_nosetests(test)<|MERGE_RESOLUTION|>--- conflicted
+++ resolved
@@ -148,15 +148,10 @@
                                  test/test_gripper.cpp)
   target_link_libraries(test_gripper robot_interface)
 
-<<<<<<< HEAD
-  add_executable(gripper_keyboard test/gripper_keyboard.cpp)
-  target_link_libraries(gripper_keyboard robot_interface)
-=======
   ## Gripper Keyboard tests the grippers directly on the robot
   add_executable(gripper_keyboard test/gripper_keyboard.cpp)
   target_link_libraries(gripper_keyboard ${catkin_LIBRARIES}
                                          robot_interface)
->>>>>>> b7d040fb
 
   ## Robot ROS thread image test
   add_rostest_gtest(test_ros_thread_image test/test_ros_thread_image.test
