--- conflicted
+++ resolved
@@ -156,19 +156,11 @@
   catkin_add_gtest(test_ros_thread_obj test/test_ros_thread_obj.cpp)
   target_link_libraries(test_ros_thread_obj robot_utils)
 
-<<<<<<< HEAD
   ## Robot ROS thread image test
   add_rostest_gtest(test_ros_thread_image test/test_ros_thread_image.test
                                           test/test_ros_thread_image.cpp)
   target_link_libraries(test_ros_thread_image robot_utils)
 
-  ## Robot ROS thread image test
-  add_rostest_gtest(test_ros_thread_image test/test_ros_thread_image.test
-                                          test/test_ros_thread_image.cpp)
-  target_link_libraries(test_ros_thread_image robot_utils)
-
-=======
->>>>>>> 7bf3ec55
   ## Robot Arm Test
   add_rostest_gtest(test_arm_ctrl test/test_arm_ctrl.test
                                   test/test_arm_ctrl.cpp)
